--- conflicted
+++ resolved
@@ -1,12 +1,11 @@
 // SPDX-License-Identifier: UNLICENSED
 pragma solidity ^0.8.0;
 
-<<<<<<< HEAD
-=======
 import "@eigenlayer-middleware/interfaces/IServiceManager.sol";
 import "eigenlayer-contracts/src/contracts/interfaces/IRewardsCoordinator.sol";
 import "eigenlayer-contracts/src/contracts/interfaces/IStrategy.sol";
->>>>>>> 6e134259
+import "@openzeppelin/contracts/token/ERC20/IERC20.sol";
+
 import "@openzeppelin/contracts/token/ERC20/IERC20.sol";
 
 /**
@@ -15,8 +14,6 @@
  */
 contract PaymentContract {
     address public owner;
-    mapping(address => uint256) public balances;
-    mapping(address => mapping(address => uint256)) public erc20Balances;
 
     // EigenLayer integration
     IServiceManager public serviceManager;
@@ -24,6 +21,8 @@
 
     // Mock WETH for converting ETH to tokens for rewards
     address public mockWETH;
+    mapping(address => uint256) public balances;
+    mapping(address => mapping(address => uint256)) public erc20Balances;
 
     constructor() {
         owner = msg.sender;
@@ -50,17 +49,6 @@
     }
 
     /**
-<<<<<<< HEAD
-     * @dev Allows users to deposit ERC-20 tokens.
-     * @param token The address of the ERC-20 token contract.
-     * @param amount The amount of tokens to deposit.
-     */
-    function depositERC20(address token, uint256 amount) external {
-        require(amount > 0, "Amount must be greater than zero");
-        IERC20(token).transferFrom(msg.sender, address(this), amount);
-        erc20Balances[token][msg.sender] += amount;
-    }
-=======
      * @dev Sets the ServiceManager and token addresses for EigenLayer integration
      * @param _serviceManager The address of the EigenLayer ServiceManager
      * @param _rewardsToken The ERC20 token to use for rewards distribution
@@ -127,5 +115,15 @@
 
     // Event to track rewards distribution
     event RewardsDistributed(uint256 ethAmount, uint256 tokenAmount);
->>>>>>> 6e134259
+
+    /**
+     * @dev Allows users to deposit ERC-20 tokens.
+     * @param token The address of the ERC-20 token contract.
+     * @param amount The amount of tokens to deposit.
+     */
+    function depositERC20(address token, uint256 amount) external {
+        require(amount > 0, "Amount must be greater than zero");
+        IERC20(token).transferFrom(msg.sender, address(this), amount);
+        erc20Balances[token][msg.sender] += amount;
+    }
 }